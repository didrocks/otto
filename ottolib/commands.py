"""
Commands class - part of the project otto
"""

# Copyright (C) 2013 Canonical
#
# Authors: Jean-Baptiste Lallement <jean-baptiste.lallement@canonical.com>
#
# This program is free software; you can redistribute it and/or modify it under
# the terms of the GNU General Public License as published by the Free Software
# Foundation; version 3.
#
# This program is distributed in the hope that it will be useful, but WITHOUT
# ANY WARRANTY; without even the implied warranty of MERCHANTABILITY or FITNESS
# FOR A PARTICULAR PURPOSE.  See the GNU General Public License for more
# details.
#
# You should have received a copy of the GNU General Public License along with
# this program; if not, write to the Free Software Foundation, Inc.,
# 51 Franklin Street, Fifth Floor, Boston, MA 02110-1301 USA

import argparse
import logging
import subprocess
<<<<<<< HEAD
import sys

from . import const, container, utils
=======
from textwrap import dedent
from ottolib import utils, container, const
>>>>>>> 8172db5f


class Commands(object):
    """ Available commands for otto

    This class parses the command line, does some basic checks and sets the
    method for the command passed on the command line
    """

    def __init__(self):
        self.args = None
        self.run = None
        self.container = None
        self.__parse_args()

    def __parse_args(self):
        """ Parse command line arguments """
        parser = argparse.ArgumentParser(
            formatter_class=argparse.RawDescriptionHelpFormatter,
            description=dedent('''\
Manages containers to run automated UI tests with LXC.

This script must be run with root privileges without any user logged into a
graphical session as the display manager will be shutdown.
Physical devices (video, sound and input) are shared between the host and the
guest, and any action on one side will have effects on the other side, so it is
recommended to not touch the device under test while the test is running.
                               '''))
        parser.add_argument('-d', '--debug', action='store_true',
                            default=False, help='enable debug mode')
        subparser = parser.add_subparsers(title='commands',
                                          dest='cmd_name')

        pcreate = subparser.add_parser("create", help="Create a new container")
        pcreate.add_argument("name", help="name of the container")
        pcreate.set_defaults(func=self.cmd_create)

        pdestroy = subparser.add_parser("destroy", help="Destroy a container")
        pdestroy.add_argument("name", help="name of the container")
        pdestroy.set_defaults(func=self.cmd_destroy)

        pstart = subparser.add_parser("start", help="Start a container")
        pstart.add_argument("name", help="name of the container")
        pstart.add_argument("-i", "--image",
                            default=None,
                            help="iso or squashfs to use as rootfs. If an "
                            "ISO is used, the squashfs contained in this "
                            "image will be extracted and used as rootfs")
        pstart.add_argument('-D', '--force-disconnect', action='store_true',
                            default=False,
                            help="Forcibly shutdown lightdm even if a session "
                            "is running and a user might be connected.")
        pstart.set_defaults(func=self.cmd_start)

        pstop = subparser.add_parser("stop", help="Stop a container")
        pstop.add_argument("name", help="name of the container")
        pstop.set_defaults(func=self.cmd_stop)

        phelp = subparser.add_parser("help", help="Get help on one of those commands")
        phelp.add_argument("command", help="name of the command to get help on")
        phelp.set_defaults(help=self.cmd_stop)

        cmd_parsers = {"create": pcreate, "destroy": pdestroy,
                       "start": pstart, "stop": pstop, "help": phelp}

        self.args = parser.parse_args()
        utils.set_logging(self.args.debug)
        if self.args.cmd_name == "help":
            try:
                cmd_parsers[self.args.command].print_help()
            except KeyError:
                parser.print_help()
            sys.exit(0)
        else:
            self.run = self.args.func
            self.container = container.Container(self.args.name)

    def cmd_create(self):
        """ Creates a new container """
        return self.container.create()

    def cmd_destroy(self):
        """ Destroys a container """
        return self.container.destroy()

    def cmd_start(self):
        """ Starts a container

        @return: Return code of Container.start() method
        """
        # Don't shoot any logged in user
        if not self.args.force_disconnect:
            try:
                subprocess.check_call(["pidof", "gnome-session"])
                logging.warning("gnome-session is running. This likely means "
                                "that a user is logged in and will be "
                                "forcibly disconnected. Please logout before "
                                "starting the container or use option -D")
                return 1
            except subprocess.CalledProcessError:
                pass

        srv = "lightdm"
        ret = utils.service_stop(srv)
        if ret > 2:  # Not enough privileges or Unknown error: Abort
            logging.error("An error occurred while stopping service '{}'. "
                          "Aborting!".format(srv))
            return ret
        else:
            # An image has been passed on the cmdline, dump the squashfs to
            # cache directory
            if self.args.image is not None:
                self.container.squashfs_path = utils.copy_image(
                    self.args.image, const.CACHEDIR)
                if self.container.squashfs_path is None:
                    return 1

        if not self.container.start():
            return 1

        # Block until the end of the container
        #
        # NOTE:
        # This doesn't support reboots of the container yet. To support
        # reboots we'd need to check that the container is still stopped a
        # little while after the initial 'STOPPED' state. If it is back to
        # 'RUNNING' it'd mean the container restarted, then it should block on
        # 'STOPPED' again with a new timeout = TEST_TIMEOUT -
        # time_elapsed_since_start_of_the_session
        self.container.wait('STOPPED', const.TEST_TIMEOUT)
        if self.container.running:
            logging.error("Test didn't stop within %d seconds",
                          const.TEST_TIMEOUT)
            self.container.stop()  # Or kill
            return 1
        return 0

    def cmd_stop(self):
        """ Stops a container """
        logging.info("Stopping container '{}'".format(self.args.name))
        logging.info("Container '{}' stopped".format(self.args.name))
        # TODO:
        #   - Wait for stop
        return self.container.stop()<|MERGE_RESOLUTION|>--- conflicted
+++ resolved
@@ -22,14 +22,10 @@
 import argparse
 import logging
 import subprocess
-<<<<<<< HEAD
 import sys
+from textwrap import dedent
 
 from . import const, container, utils
-=======
-from textwrap import dedent
-from ottolib import utils, container, const
->>>>>>> 8172db5f
 
 
 class Commands(object):
